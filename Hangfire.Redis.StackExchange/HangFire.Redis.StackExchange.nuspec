﻿<?xml version="1.0" encoding="utf-8"?>
<package xmlns="http://schemas.microsoft.com/packaging/2012/06/nuspec.xsd">
    <metadata>
        <id>Hangfire.Redis.StackExchange</id>
        <version>$version$</version>
        <title>Hangfire Redis Storage</title>
        <authors>Marco Casamento</authors>
        <owners>marcocasamento</owners>
        <projectUrl>https://github.com/marcoCasamento/Hangfire.Redis.StackExchange</projectUrl>
        <requireLicenseAcceptance>false</requireLicenseAcceptance>
        <description>Hangfire Redis Storage Based on Redis.StackExchange
See http://hangfire.io/ for some more info on the main project</description>
        <summary>Enjoy Redis outstanding performance when fetch your jobs!
Hangfire Redis storage use Redis to persists Job information, through Redis.StackExchange library.
It also supports Batches (Pro Feature)</summary>
        <releaseNotes>
1.6.6   Configurable timeout for FetchNextJob (thanks to WebApelsin)
1.6.5   .Net Core Support (thanks to Stefan Polyanszky)
        Aligned dependency to Hangfire.Core
        </releaseNotes>
        <copyright />
        <tags>Hangfire Redis</tags>
        <dependencies>
<<<<<<< HEAD
            <group targetFramework=".NETFramework4.5.0">
                <dependency id="HangFire.Core" version="1.6.5" />
                <dependency id="Newtonsoft.Json" version="5.0.1" />
                <dependency id="StackExchange.Redis" version="1.1.608" />
=======
            <group targetFramework=".NETFramework4.5.1">
                <dependency id="Hangfire.Core" version="1.6.5" />
                <dependency id="Newtonsoft.Json" version="9.0.1" />
                <dependency id="StackExchange.Redis" version="1.1.606" />
>>>>>>> 06f93cea
            </group>
            <group targetFramework=".NETStandard1.6">
                <dependency id="Hangfire.Core" version="1.6.5" />
                <dependency id="Newtonsoft.Json" version="9.0.1" />
                <dependency id="StackExchange.Redis" version="1.1.608" />
            </group>
        </dependencies>
    </metadata>
    <files>
        <file src="bin\Release\net451\Hangfire.Redis.StackExchange.dll" target="lib\net451\Hangfire.Redis.StackExchange.dll" />
        <file src="bin\Release\netstandard1.6\Hangfire.Redis.StackExchange.dll" target="lib\netstandard1.6\Hangfire.Redis.StackExchange.dll" />
    </files>
</package><|MERGE_RESOLUTION|>--- conflicted
+++ resolved
@@ -21,17 +21,10 @@
         <copyright />
         <tags>Hangfire Redis</tags>
         <dependencies>
-<<<<<<< HEAD
             <group targetFramework=".NETFramework4.5.0">
-                <dependency id="HangFire.Core" version="1.6.5" />
+                <dependency id="Hangfire.Core" version="1.6.5" />
                 <dependency id="Newtonsoft.Json" version="5.0.1" />
                 <dependency id="StackExchange.Redis" version="1.1.608" />
-=======
-            <group targetFramework=".NETFramework4.5.1">
-                <dependency id="Hangfire.Core" version="1.6.5" />
-                <dependency id="Newtonsoft.Json" version="9.0.1" />
-                <dependency id="StackExchange.Redis" version="1.1.606" />
->>>>>>> 06f93cea
             </group>
             <group targetFramework=".NETStandard1.6">
                 <dependency id="Hangfire.Core" version="1.6.5" />
